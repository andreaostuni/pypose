import time
import torch
import warnings
import pypose as pp
from torch import nn
import pypose.optim.solver as ppos
import pypose.optim.kernel as ppok
import pypose.optim.corrector as ppoc
import pypose.optim.strategy as ppst
device = torch.device("cuda" if torch.cuda.is_available() else "cpu")


class Timer:
    def __init__(self):
        self.synchronize()
        self.start_time = time.time()
    
    def synchronize(self):
        if torch.cuda.is_available():
            torch.cuda.synchronize()  

    def tic(self):
        self.start()

    def show(self, prefix="", output=True):
        self.synchronize()
        duration = time.time()-self.start_time
        if output:
            print(prefix+"%fs" % duration)
        return duration

    def toc(self, prefix=""):
        self.end()
        print(prefix+"%fs = %fHz" % (self.duration, 1/self.duration))
        return self.duration

    def start(self):
        self.synchronize()
        self.start_time = time.time()

    def end(self, reset=True):
        self.synchronize()
        self.duration = time.time()-self.start_time
        if reset:
            self.start_time = time.time()
        return self.duration


class TestOptim:
    def test_optim_liealgebra(self):

        class PoseInv(nn.Module):
            def __init__(self, *dim):
                super().__init__()
                self.pose = pp.Parameter(pp.randn_rxso3(*dim))

            def forward(self, inputs):
                return (self.pose.Exp() @ inputs).Log()

        posnet = PoseInv(2, 2).to(device)
        inputs = pp.randn_RxSO3(2, 2).to(device)
        target = pp.identity_rxso3(2, 2).to(device)
        criterion = nn.MSELoss()
        optimizer = torch.optim.SGD(posnet.parameters(), lr=1e-1)
        scheduler = torch.optim.lr_scheduler.MultiStepLR(optimizer, [50, 70], gamma=0.1)
        timer = Timer()

        for idx in range(100):
            optimizer.zero_grad()
            output = posnet(inputs)
            loss = criterion(output, target)
            loss.backward()
            optimizer.step()
            scheduler.step()
            print('Pose loss %.7f @ %dit, Timing: %.3fs'%(loss.item(), idx, timer.end()))
            if loss.sum() < 1e-5:
                print('Early Stoping!')
                print('Optimization Early Done with loss:', loss.item())
                break
        print('Done', timer.toc())
        assert idx == 99, "Optimization requires too many steps."

        posnet = PoseInv(2, 2).to(device)
        optimizer = pp.optim.LM(posnet)

        for idx in range(10):
            loss = optimizer.step(inputs, target)
            print('Pose loss %.7f @ %dit, Timing: %.3fs'%(loss, idx, timer.end()))
            if loss < 1e-5:
                print('Early Stoping!')
                print('Optimization Early Done with loss:', loss.sum().item())
                break
        print('Done')
        assert idx < 9, "Optimization requires too many steps."


    def test_optim_liegroup(self):

        class PoseInv(nn.Module):
            def __init__(self, *dim):
                super().__init__()
                self.pose = pp.Parameter(pp.randn_RxSO3(*dim))

            def forward(self, inputs):
                return (self.pose @ inputs).Log()

        timer = Timer()
        inputs = pp.randn_RxSO3(2, 2).to(device)
        target = pp.identity_rxso3(2, 2).to(device)
        posnet = PoseInv(2, 2).to(device)
        info = torch.eye(4, device=device)
        optimizer = pp.optim.LM(posnet, weight=info)

        for idx in range(10):
            loss = optimizer.step(inputs, target)
            print('Pose loss %.7f @ %dit, Timing: %.3fs'%(loss, idx, timer.end()))
            if loss < 1e-5:
                print('Early Stoping!')
                print('Optimization Early Done with loss:', loss.sum().item())
                break
        
        assert idx < 9, "Optimization requires too many steps."


    def test_optim_with_kernel(self):

        class PoseInv(nn.Module):
            def __init__(self, *dim):
                super().__init__()
                self.pose = pp.Parameter(pp.randn_SE3(*dim))

            def forward(self, inputs):
                return (self.pose @ inputs).Log()

        timer = Timer()
        target = pp.identity_se3(2, 2).to(device)
        inputs = pp.randn_SE3(2, 2).to(device)
        posnet = PoseInv(2, 2).to(device)
        solver = ppos.Cholesky()
        kernel = ppok.Cauchy()
        corrector = ppoc.FastTriggs(kernel)
        optimizer = pp.optim.LM(posnet, solver=solver, kernel=kernel, corrector=corrector)

        for idx in range(10):
            loss = optimizer.step(inputs, target)
            print('Pose loss %.7f @ %dit, Timing: %.3fs'%(loss, idx, timer.end()))
            if loss < 1e-5:
                print('Early Stoping!')
                print('Optimization Early Done with loss:', loss.sum().item())
                break

        assert idx < 9, "Optimization requires too many steps."

    def test_optim_strategy_constant(self):

        class PoseInv(nn.Module):
            def __init__(self, *dim):
                super().__init__()
                self.pose = pp.Parameter(pp.randn_SE3(*dim))

            def forward(self, inputs):
                return (self.pose @ inputs).Log().tensor()

        device = torch.device("cuda" if torch.cuda.is_available() else "cpu")
        inputs = pp.randn_SE3(2, 2).to(device)
        invnet = PoseInv(2, 2).to(device)
        strategy = pp.optim.strategy.Constant(damping=1e-6)
        optimizer = pp.optim.LM(invnet, strategy=strategy)

        for idx in range(10):
            loss = optimizer.step(inputs)
            print('Pose loss %.7f @ %dit'%(loss, idx))
            if loss < 1e-5:
                print('Early Stoping!')
                print('Optimization Early Done with loss:', loss.item())
                break

        assert idx < 9, "Optimization requires too many steps."

    def test_optim_strategy_adaptive(self):

        class PoseInv(nn.Module):
            def __init__(self, *dim):
                super().__init__()
                self.pose = pp.Parameter(pp.randn_SE3(*dim))

            def forward(self, inputs):
                return (self.pose @ inputs).Log().tensor()

        device = torch.device("cuda" if torch.cuda.is_available() else "cpu")
        inputs = pp.randn_SE3(2, 2).to(device)
        invnet = PoseInv(2, 2).to(device)
        strategy = pp.optim.strategy.Adaptive(damping=1e-6)
        optimizer = pp.optim.LM(invnet, strategy=strategy)

        for idx in range(10):
            loss = optimizer.step(inputs)
            print('Pose loss %.7f @ %dit'%(loss, idx))
            if loss < 1e-5:
                print('Early Stoping!')
                print('Optimization Early Done with loss:', loss.item())
                break

        assert idx < 9, "Optimization requires too many steps."

    def test_optim_trustregion(self):
        class PoseInv(nn.Module):
            def __init__(self, *dim):
                super().__init__()
                self.pose = pp.Parameter(pp.randn_SE3(*dim))

            def forward(self, inputs):
                return (self.pose @ inputs).Log().tensor()

        device = torch.device("cuda" if torch.cuda.is_available() else "cpu")
        inputs = pp.randn_SE3(2, 2).to(device)
        invnet = PoseInv(2, 2).to(device)
        strategy = pp.optim.strategy.TrustRegion(radius=1e6)
        optimizer = pp.optim.LM(invnet, strategy=strategy)

        for idx in range(10):
            loss = optimizer.step(inputs)
            print('Pose loss %.7f @ %dit'%(loss, idx))
            if loss < 1e-5:
                print('Early Stoping!')
                print('Optimization Early Done with loss:', loss.item())
                break

        assert idx < 9, "Optimization requires too many steps."
<<<<<<< HEAD
=======

    def test_optim_multiparameter(self):
        class PoseInv(nn.Module):
            def __init__(self, *dim):
                super().__init__()
                self.pose1 = pp.Parameter(pp.randn_SE3(*dim))
                self.pose2 = pp.Parameter(pp.randn_SE3(*dim))

            def forward(self, inputs):
                return ((self.pose1 @ inputs).Log().tensor() + (self.pose2 @ inputs).Log().tensor())

        device = torch.device("cuda" if torch.cuda.is_available() else "cpu")
        inputs = pp.randn_SE3(2, 2).to(device)
        invnet = PoseInv(2, 2).to(device)
        strategy = pp.optim.strategy.TrustRegion(radius=1e6)
        optimizer = pp.optim.LM(invnet, strategy=strategy)
>>>>>>> 05a6341c

        for idx in range(10):
            loss = optimizer.step(inputs)
            print('Pose loss %.7f @ %dit'%(loss, idx))
            if loss < 1e-5:
                print('Early Stoping!')
                print('Optimization Early Done with loss:', loss.item())
                break

        assert idx < 9, "Optimization requires too many steps."

    def test_optim_anybatch(self):

        class PoseInv(nn.Module):
            def __init__(self, *dim):
                super().__init__()
                self.pose1 = pp.Parameter(pp.randn_SE3(*dim))
                self.pose2 = pp.Parameter(pp.randn_SE3(*dim))

            def forward(self, inputs):
                return ((self.pose1 @ inputs).Log().tensor() + (self.pose2 @ inputs).Log().tensor())

        B1, B2, M, N = 2, 3, 2, 2
        device = torch.device("cuda" if torch.cuda.is_available() else "cpu")
        inputs = pp.randn_SE3(B2, B1, M, N, sigma=0.0001).to(device)
        invnet = PoseInv(M, N).to(device)
        strategy = pp.optim.strategy.TrustRegion(radius=1e6)
        optimizer = pp.optim.LM(invnet, strategy=strategy)

        for idx in range(10):
            loss = optimizer.step(inputs)
            print('Pose loss %.7f @ %dit'%(loss, idx))
            if loss < 1e-5:
                print('Early Stoping!')
                print('Optimization Early Done with loss:', loss.item())
                break
        
        assert idx < 9, "Optimization requires too many steps."

if __name__ == '__main__':
    test = TestOptim()
    test.test_optim_liealgebra()
    test.test_optim_liegroup()
    test.test_optim_with_kernel()
    test.test_optim_strategy_constant()
    test.test_optim_strategy_adaptive()
    test.test_optim_trustregion()
    test.test_optim_multiparameter()
    test.test_optim_anybatch()<|MERGE_RESOLUTION|>--- conflicted
+++ resolved
@@ -227,8 +227,6 @@
                 break
 
         assert idx < 9, "Optimization requires too many steps."
-<<<<<<< HEAD
-=======
 
     def test_optim_multiparameter(self):
         class PoseInv(nn.Module):
@@ -245,7 +243,6 @@
         invnet = PoseInv(2, 2).to(device)
         strategy = pp.optim.strategy.TrustRegion(radius=1e6)
         optimizer = pp.optim.LM(invnet, strategy=strategy)
->>>>>>> 05a6341c
 
         for idx in range(10):
             loss = optimizer.step(inputs)
