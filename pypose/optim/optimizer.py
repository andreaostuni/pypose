import torch, warnings
from ..basics import bmv
from torch import nn, finfo
from .functional import modjac
from .strategy import TrustRegion
from torch.optim import Optimizer
from .solver import PINV, Cholesky
from torch.linalg import cholesky_ex


class Trivial(torch.nn.Module):
    r"""
    A trivial module. Get anything, return anything.
    Not supposed to be called by PyPose users.
    """
    def __init__(self, *args, **kwargs):
        super().__init__()

    def forward(self, *args, **kwargs):
        out = *args, *kwargs.values()
        return out[0] if len(out) == 1 else out


class RobustModel(nn.Module):
    '''
    Standardize a model for least square problems with an option of square-rooting kernel.
    Then model regression becomes minimizing the output of the standardized model.
    This class is used during optimization but is not designed to expose to PyPose users.
    '''
    def __init__(self, model, kernel=None, auto=False):
        super().__init__()
        self.model = model
        self.kernel = Trivial() if kernel is None else kernel

        if auto:
            self.register_forward_hook(self.kernel_forward)

<<<<<<< HEAD
        if weight is not None:
            weight = self.validate(weight)
            self.register_buffer('weight', weight)

    @torch.no_grad()
    def validate(self, weight):
        weight, info = cholesky_ex(weight, upper=True)
        assert not torch.any(torch.isnan(weight)), \
            'Cholesky decomposition failed. Weight is not positive-definite!'
        return weight

    def forward(self, input, target, weight=None):
=======
    def forward(self, input, target):
>>>>>>> 05a6341c
        output = self.model_forward(input)
        return self.residual(output, target)

    def model_forward(self, input):
        if isinstance(input, tuple):
            return self.model(*input)
        else:
            return self.model(input)

<<<<<<< HEAD
    def residual(self, output, target, weight=None):
        error = (output if target is None else output - target)
        if weight is not None:
            residual = bmv(self.validate(weight), error)
        elif hasattr(self, 'weight'):
            residual = bmv(self.weight, error)
        else:
            residual = error
        return residual
=======
    def residual(self, output, target):
        return output if target is None else output - target
>>>>>>> 05a6341c

    def kernel_forward(self, module, input, output):
        # eps is to prevent grad of sqrt() from being inf
        assert torch.is_floating_point(output), "model output have to be float type."
        eps = finfo(output.dtype).eps
        return self.kernel(output.square().sum(-1)).clamp(min=eps).sqrt()

    def loss(self, input, target):
        output = self.model_forward(input)
        residual = self.residual(output, target)
        return self.kernel(residual.square().sum(-1)).sum()


class _Optimizer(Optimizer):
    r'''
    Base class for all second order optimizers.
    '''
    def __init__(self, *args, **kwargs):
        super().__init__(*args, **kwargs)
    
    def update_parameter(self, params, step):
        r'''
        params will be updated by calling this function
        '''
        steps = step.split([p.numel() for p in params if p.requires_grad])
        [p.add_(d.view(p.shape)) for p, d in zip(params, steps) if p.requires_grad]


class GaussNewton(_Optimizer):
    r'''
    The Gauss-Newton (GN) algorithm solving non-linear least squares problems. This implementation
    is for optimizing the model parameters to approximate the target, which can be a
    Tensor/LieTensor or a tuple of Tensors/LieTensors.

    .. math::
        \bm{\theta}^* = \arg\min_{\bm{\theta}} \sum_i 
            \rho\left((\bm{f}(\bm{\theta},\bm{x}_i)-\bm{y}_i)^T \mathbf{W}_i
            (\bm{f}(\bm{\theta},\bm{x}_i)-\bm{y}_i)\right),

    where :math:`\bm{f}()` is the model, :math:`\bm{\theta}` is the parameters to be optimized,
    :math:`\bm{x}` is the model input, :math:`\mathbf{W}_i` is a weighted square matrix (positive
    definite), and :math:`\rho` is a robust kernel function to reduce the effect of outliers.
    :math:`\rho(x) = x` is used by default.

    .. math::
       \begin{aligned}
            &\rule{113mm}{0.4pt}                                                                 \\
            &\textbf{input}: \bm{\theta}_0~\text{(params)}, \bm{f}~\text{(model)},
                \bm{x}~(\text{input}), \bm{y}~(\text{target}), \rho~(\text{kernel})              \\
            &\rule{113mm}{0.4pt}                                                                 \\
            &\textbf{for} \: t=1 \: \textbf{to} \: \ldots \: \textbf{do}                         \\
            &\hspace{5mm} \mathbf{J} \leftarrow {\dfrac {\partial \bm{f} } {\partial \bm{\theta}_{t-1}}}             \\
            &\hspace{5mm} \mathbf{R} = \bm{f(\bm{\theta}_{t-1}, \bm{x})}-\bm{y}                  \\
            &\hspace{5mm} \mathbf{R}, \mathbf{J}=\mathrm{corrector}(\rho, \mathbf{R}, \mathbf{J})\\
            &\hspace{5mm} \bm{\delta} = \mathrm{solver}(\mathbf{W}\mathbf{J}, -\mathbf{W}\mathbf{R})                 \\
            &\hspace{5mm} \bm{\theta}_t \leftarrow \bm{\theta}_{t-1} + \bm{\delta}               \\
            &\rule{113mm}{0.4pt}                                                          \\[-1.ex]
            &\bf{return} \:  \theta_t                                                     \\[-1.ex]
            &\rule{113mm}{0.4pt}                                                          \\[-1.ex]
       \end{aligned}

    Args:
        model (nn.Module): a module containing learnable parameters.
        solver (nn.Module, optional): a linear solver. Available linear solvers include
            :meth:`solver.PINV` and :meth:`solver.LSTSQ`. If ``None``, :meth:`solver.PINV` is used.
            Default: ``None``.
        kernel (nn.Module, optional): a robust kernel function. Default: ``None``.
        corrector: (nn.Module, optional): a Jacobian and model residual corrector to fit
            the kernel function. If a kernel is given but a corrector is not specified, auto
            correction is used. Auto correction can be unstable when the robust model has
            indefinite Hessian. Default: ``None``.
        weight (Tensor, optional): a square positive definite matrix defining the weight of
            model residual. Use this only when all inputs shared the same weight matrices. This is
            ignored when weight is given when calling :meth:`.step` or :meth:`.optimize` method.
            Default: ``None``.
        vectorize (bool, optional): the method of computing Jacobian. If ``True``, the
            gradient of each scalar in output with respect to the model parameters will be
            computed in parallel with ``"reverse-mode"``. More details go to
            :meth:`pypose.optim.functional.modjac`. Default: ``True``.

    Available solvers: :meth:`solver.PINV`; :meth:`solver.LSTSQ`.

    Available kernels: :meth:`kernel.Huber`; :meth:`kernel.PseudoHuber`; :meth:`kernel.Cauchy`.

    Available correctors: :meth:`corrector.FastTriggs`; :meth:`corrector.Triggs`.

    Warning:
        The output of model :math:`\bm{f}(\bm{\theta},\bm{x}_i)` and target :math:`\bm{y}_i`
        can be any shape, while their **last dimension** :math:`d` is always taken as the
        dimension of model residual, whose inner product is the input to the kernel function.
        This is useful for residuals like re-projection error, whose last dimension is 2.

        Note that **auto correction** is equivalent to the method of 'square-rooting the kernel'
        mentioned in Section 3.3 of the following paper. It replaces the
        :math:`d`-dimensional residual with a one-dimensional one, which loses
        residual-level structural information.

        * Christopher Zach, `Robust Bundle Adjustment Revisited
          <https://link.springer.com/chapter/10.1007/978-3-319-10602-1_50>`_, European
          Conference on Computer Vision (ECCV), 2014.

        **Therefore, the users need to keep the last dimension of model output and target to
        1, even if the model residual is a scalar. If the users flatten all sample residuals 
        into a vector (residual inner product will be a scalar), the model Jacobian will be a
        row vector, instead of a matrix, which loses sample-level structural information,
        although computing Jacobian vector is faster.**

    Note:
        Instead of solving :math:`\mathbf{J}^T\mathbf{J}\delta = -\mathbf{J}^T\mathbf{R}`, we solve
        :math:`\mathbf{J}\delta = -\mathbf{R}` via pseudo inversion, which is more numerically
        advisable. Therefore, only solvers with pseudo inversion (inverting non-square matrices)
        such as :meth:`solver.PINV` and :meth:`solver.LSTSQ` are available.
        More details are in Eq. (5) of the paper "`Robust Bundle Adjustment Revisited`_".
    '''
    def __init__(self, model, solver=None, kernel=None, corrector=None, weight=None, vectorize=True):
        super().__init__(model.parameters(), defaults={})
        self.solver = PINV() if solver is None else solver
        self.jackwargs = {'vectorize': vectorize, 'flatten': True}
        if kernel is not None and corrector is None:
            # auto diff of robust model will be computed
            self.model = RobustModel(model, kernel, auto=True)
            self.corrector = Trivial()
        else:
            # manually Jacobian correction will be computed
            self.model = RobustModel(model, kernel, auto=False)
            self.corrector = Trivial() if corrector is None else corrector
        self.weight = weight

    @torch.no_grad()
    def step(self, input, target=None, weight=None):
        r'''
        Performs a single optimization step.

        Args:
            input (Tensor/LieTensor or tuple of Tensors/LieTensors): the input to the model.
            target (Tensor/LieTensor): the model target to approximate.
                If not given, the model output is minimized. Default: ``None``.
            weight (Tensor, optional): a square positive definite matrix defining the weight of
                model residual. Default: ``None``.

        Return:
            Tensor: the minimized model loss.

        Note:
            Different from PyTorch optimizers like
            `SGD <https://pytorch.org/docs/stable/generated/torch.optim.SGD.html>`_, where the model
            error has to be a scalar, the output of model :math:`\bm{f}` can be a Tensor/LieTensor or a
            tuple of Tensors/LieTensors.

            See more details of
            `Gauss-Newton (GN) algorithm <https://en.wikipedia.org/wiki/Gauss-Newton_algorithm>`_ on
            Wikipedia.

        Example:
            Optimizing a simple module to **approximate pose inversion**.

            >>> class PoseInv(nn.Module):
            ...     def __init__(self, *dim):
            ...         super().__init__()
            ...         self.pose = pp.Parameter(pp.randn_se3(*dim))
            ...
            ...     def forward(self, input):
            ...         # the last dimension of the output is 6,
            ...         # which will be the residual dimension.
            ...         return (self.pose.Exp() @ input).Log()
            ...
            >>> posinv = PoseInv(2, 2)
            >>> input = pp.randn_SE3(2, 2)
            >>> optimizer = pp.optim.GN(posinv)
            ...
            >>> for idx in range(10):
            ...     error = optimizer.step(input)
            ...     print('Pose Inversion error %.7f @ %d it'%(error, idx))
            ...     if error < 1e-5:
            ...         print('Early Stopping with error:', error.item())
            ...         break
            ...
            Pose Inversion error: 1.6865690 @ 0 it
            Pose Inversion error: 0.1065131 @ 1 it
            Pose Inversion error: 0.0002673 @ 2 it
            Pose Inversion error: 0.0000005 @ 3 it
            Early Stopping with error: 5.21540641784668e-07
        '''
        for pg in self.param_groups:
            weight = self.weight if weight is None else weight
            R = self.model(input, target)
            J = modjac(self.model, input=(input, target), **self.jackwargs)
            R, J = self.corrector(R = R, J = J)
            A, b = J.T.reshape((-1,) + R.shape), R
            if weight is not None:
                A, b = (weight @ A.unsqueeze(-1)).squeeze(-1), (weight @ b.unsqueeze(-1)).squeeze(-1)
            D = self.solver(A = A.reshape(A.shape[0], -1).T, b = -b.view(-1, 1))
            self.last = self.loss if hasattr(self, 'loss') \
                        else self.model.loss(input, target)
            self.update_parameter(params = pg['params'], step = D)
            self.loss = self.model.loss(input, target)
        return self.loss


class LevenbergMarquardt(_Optimizer):
    r'''
    The Levenberg-Marquardt (LM) algorithm solving non-linear least squares problems. It
    is also known as the damped least squares (DLS) method. This implementation is for
    optimizing the model parameters to approximate the target, which can be a
    Tensor/LieTensor or a tuple of Tensors/LieTensors.

    .. math::
        \bm{\theta}^* = \arg\min_{\bm{\theta}} \sum_i 
            \rho\left((\bm{f}(\bm{\theta},\bm{x}_i)-\bm{y}_i)^T \mathbf{W}_i
            (\bm{f}(\bm{\theta},\bm{x}_i)-\bm{y}_i)\right),

    where :math:`\bm{f}()` is the model, :math:`\bm{\theta}` is the parameters to be optimized,
    :math:`\bm{x}` is the model input, :math:`\mathbf{W}_i` is a weighted square matrix (positive
    definite), and :math:`\rho` is a robust kernel function to reduce the effect of outliers.
    :math:`\rho(x) = x` is used by default.

    .. math::
       \begin{aligned}
            &\rule{113mm}{0.4pt}                                                                 \\
            &\textbf{input}: \lambda~\text{(damping)}, \bm{\theta}_0~\text{(params)},
                \bm{f}~\text{(model)}, \bm{x}~(\text{input}), \bm{y}~(\text{target})             \\
            &\hspace{12mm} \rho~(\text{kernel}), \epsilon_{s}~(\text{min}),
                           \epsilon_{l}~(\text{max})                                             \\
            &\rule{113mm}{0.4pt}                                                                 \\
            &\textbf{for} \: t=1 \: \textbf{to} \: \ldots \: \textbf{do}                         \\
            &\hspace{5mm} \mathbf{J} \leftarrow {\dfrac {\partial \bm{f}} {\partial \bm{\theta}_{t-1}}}       \\
            &\hspace{5mm} \mathbf{A} \leftarrow (\mathbf{J}^T \mathbf{W} \mathbf{J})
                                     .\mathrm{diagnal\_clamp(\epsilon_{s}, \epsilon_{l})}        \\
            &\hspace{5mm} \mathbf{R} = \bm{f(\bm{\theta}_{t-1}, \bm{x})}-\bm{y}                               \\
            &\hspace{5mm} \mathbf{R}, \mathbf{J}=\mathrm{corrector}(\rho, \mathbf{R}, \mathbf{J})\\
            &\hspace{5mm} \textbf{while}~\text{first iteration}~\textbf{or}~
                                         \text{loss not decreasing}                              \\
            &\hspace{10mm} \mathbf{A} \leftarrow \mathbf{A} + \lambda \mathrm{diag}(\mathbf{A})  \\
            &\hspace{10mm} \bm{\delta} = \mathrm{solver}(\mathbf{A}, -\mathbf{J}^T \mathbf{W} \mathbf{R})     \\
            &\hspace{10mm} \lambda \leftarrow \mathrm{strategy}(\lambda,\text{model information})\\
            &\hspace{10mm} \bm{\theta}_t \leftarrow \bm{\theta}_{t-1} + \bm{\delta}              \\
            &\hspace{10mm} \textbf{if}~\text{loss not decreasing}~\textbf{and}~
                                       \text{maximum reject step not reached}                    \\
            &\hspace{15mm} \bm{\theta}_t \leftarrow \bm{\theta}_{t-1} - \bm{\delta}
                                                               ~(\text{reject step})             \\
            &\rule{113mm}{0.4pt}                                                          \\[-1.ex]
            &\bf{return} \:  \theta_t                                                     \\[-1.ex]
            &\rule{113mm}{0.4pt}                                                          \\[-1.ex]
       \end{aligned}

    Args:
        model (nn.Module): a module containing learnable parameters.
        solver (nn.Module, optional): a linear solver. If ``None``, :meth:`solver.Cholesky` is used.
            Default: ``None``.
        strategy (object, optional): strategy for adjusting the damping factor. If ``None``, the
            :meth:`strategy.TrustRegion` will be used. Defult: ``None``.
        kernel (nn.Module, optional): a robust kernel function. Default: ``None``.
        corrector: (nn.Module, optional): a Jacobian and model residual corrector to fit the kernel
            function. If a kernel is given but a corrector is not specified, auto correction is
            used. Auto correction can be unstable when the robust model has indefinite Hessian.
            Default: ``None``.
        weight (Tensor, optional): a square positive definite matrix defining the weight of
            model residual. Use this only when all inputs shared the same weight matrices. This is
            ignored when weight is given when calling :meth:`.step` or :meth:`.optimize` method.
            Default: ``None``.
        reject (integer, optional): the maximum number of rejecting unsuccessfull steps.
            Default: 16.
        min (float, optional): the lower-bound of the Hessian diagonal. Default: 1e-6.
        max (float, optional): the upper-bound of the Hessian diagonal. Default: 1e32.
        vectorize (bool, optional): the method of computing Jacobian. If ``True``, the
            gradient of each scalar in output with respect to the model parameters will be
            computed in parallel with ``"reverse-mode"``. More details go to
            :meth:`pypose.optim.functional.modjac`. Default: ``True``.

    Available solvers: :meth:`solver.PINV`; :meth:`solver.LSTSQ`, :meth:`solver.Cholesky`.

    Available kernels: :meth:`kernel.Huber`; :meth:`kernel.PseudoHuber`; :meth:`kernel.Cauchy`.

    Available correctors: :meth:`corrector.FastTriggs`, :meth:`corrector.Triggs`.

    Available strategies: :meth:`strategy.Constant`; :meth:`strategy.Adaptive`;
    :meth:`strategy.TrustRegion`;

    Warning:
        The output of model :math:`\bm{f}(\bm{\theta},\bm{x}_i)` and target :math:`\bm{y}_i`
        can be any shape, while their **last dimension** :math:`d` is always taken as the
        dimension of model residual, whose inner product will be input to the kernel
        function. This is useful for residuals like re-projection error, whose last
        dimension is 2.

        Note that **auto correction** is equivalent to the method of 'square-rooting the kernel'
        mentioned in Section 3.3 of the following paper. It replaces the
        :math:`d`-dimensional residual with a one-dimensional one, which loses
        residual-level structural information.

        * Christopher Zach, `Robust Bundle Adjustment Revisited
          <https://link.springer.com/chapter/10.1007/978-3-319-10602-1_50>`_, European
          Conference on Computer Vision (ECCV), 2014.

        **Therefore, the users need to keep the last dimension of model output and target to
        1, even if the model residual is a scalar. If the model output only has one dimension,
        the model Jacobian will be a row vector, instead of a matrix, which loses sample-level
        structural information, although computing Jacobian vector is faster.**
    '''
    def __init__(self, model, solver=None, strategy=None, kernel=None, corrector=None, \
                       weight=None, reject=16, min=1e-6, max=1e32, vectorize=True):
        assert min > 0, ValueError("min value has to be positive: {}".format(min))
        assert max > 0, ValueError("max value has to be positive: {}".format(max))
        self.strategy = TrustRegion() if strategy is None else strategy
        defaults = {**{'min':min, 'max':max}, **self.strategy.defaults}
        super().__init__(model.parameters(), defaults=defaults)
        self.jackwargs = {'vectorize': vectorize, 'flatten': True}
        self.solver = Cholesky() if solver is None else solver
        self.reject, self.reject_count = reject, 0
        if kernel is not None and corrector is None:
            # auto diff of robust model will be computed
            self.model = RobustModel(model, kernel, auto=True)
            self.corrector = Trivial()
        else:
            # manually Jacobian correction will be computed
            self.model = RobustModel(model, kernel, auto=False)
            self.corrector = Trivial() if corrector is None else corrector
        self.weight = weight

    @torch.no_grad()
    def step(self, input, target=None, weight=None):
        r'''
        Performs a single optimization step.

        Args:
            input (Tensor/LieTensor or tuple of Tensors/LieTensors): the input to the model.
            target (Tensor/LieTensor): the model target to optimize.
                If not given, the squared model output is minimized. Defaults: ``None``.
            weight (Tensor, optional): a square positive definite matrix defining the weight of
                model residual. Default: ``None``.

        Return:
            Tensor: the minimized model loss.

        Note:
            The (non-negative) damping factor :math:`\lambda` can be adjusted at each iteration.
            If the residual reduces rapidly, a smaller value can be used, bringing the algorithm
            closer to the Gauss-Newton algorithm, whereas if an iteration gives insufficient
            residual reduction, :math:`\lambda` can be increased, giving a step closer to the
            gradient descent direction.

            See more details of `Levenberg-Marquardt (LM) algorithm
            <https://en.wikipedia.org/wiki/Levenberg-Marquardt_algorithm>`_ on Wikipedia.

        Note:
            Different from PyTorch optimizers like
            `SGD <https://pytorch.org/docs/stable/generated/torch.optim.SGD.html>`_, where the
            model error has to be a scalar, the output of model :math:`\bm{f}` can be a
            Tensor/LieTensor or a tuple of Tensors/LieTensors.

        Example:
            Optimizing a simple module to **approximate pose inversion**.

            >>> class PoseInv(nn.Module):
            ...     def __init__(self, *dim):
            ...         super().__init__()
            ...         self.pose = pp.Parameter(pp.randn_se3(*dim))
            ...
            ...     def forward(self, input):
            ...         # the last dimension of the output is 6,
            ...         # which will be the residual dimension.
            ...         return (self.pose.Exp() @ input).Log()
            ...
            >>> posinv = PoseInv(2, 2)
            >>> input = pp.randn_SE3(2, 2)
            >>> strategy = pp.optim.strategy.Adaptive(damping=1e-6)
            >>> optimizer = pp.optim.LM(posinv, strategy=strategy)
            ...
            >>> for idx in range(10):
            ...     loss = optimizer.step(input)
            ...     print('Pose Inversion loss %.7f @ %d it'%(loss, idx))
            ...     if loss < 1e-5:
            ...         print('Early Stopping with loss:', loss.item())
            ...         break
            ...
            Pose Inversion error: 1.6600330 @ 0 it
            Pose Inversion error: 0.1296970 @ 1 it
            Pose Inversion error: 0.0008593 @ 2 it
            Pose Inversion error: 0.0000004 @ 3 it
            Early Stopping with error: 4.443569991963159e-07

        Note:
            More practical examples, e.g., pose graph optimization (PGO), can be found at
            `examples/module/pgo
            <https://github.com/pypose/pypose/tree/main/examples/module/pgo>`_.    
        '''
        for pg in self.param_groups:
            weight = self.weight if weight is None else weight
            R = self.model(input, target)
            J = modjac(self.model, input=(input, target), **self.jackwargs)
            R, J = self.corrector(R = R, J = J)
            self.last = self.loss = self.loss if hasattr(self, 'loss') \
                                    else self.model.loss(input, target)
            J_T = J.T.reshape((-1,) + R.shape)
            if weight is not None:
                J_T = (J_T.unsqueeze(-2) @ weight).squeeze(-2)
            J_T = J_T.reshape(J_T.shape[0], -1)
            A, self.reject_count = J_T @ J, 0
            A.diagonal().clamp_(pg['min'], pg['max'])
            while self.last <= self.loss:
                A.diagonal().add_(A.diagonal() * pg['damping'])
                try:
                    D = self.solver(A = A, b = -J_T @ R.view(-1, 1))
                except Exception as e:
                    print(e, "\nLinear solver failed. Breaking optimization step...")
                    break
                self.update_parameter(pg['params'], D)
                self.loss = self.model.loss(input, target)
                self.strategy.update(pg, last=self.last, loss=self.loss, J=J, D=D, R=R.view(-1, 1))
                if self.last < self.loss and self.reject_count < self.reject: # reject step
                    self.update_parameter(params = pg['params'], step = -D)
                    self.loss, self.reject_count = self.last, self.reject_count + 1
                else:
                    break
        return self.loss<|MERGE_RESOLUTION|>--- conflicted
+++ resolved
@@ -35,22 +35,7 @@
         if auto:
             self.register_forward_hook(self.kernel_forward)
 
-<<<<<<< HEAD
-        if weight is not None:
-            weight = self.validate(weight)
-            self.register_buffer('weight', weight)
-
-    @torch.no_grad()
-    def validate(self, weight):
-        weight, info = cholesky_ex(weight, upper=True)
-        assert not torch.any(torch.isnan(weight)), \
-            'Cholesky decomposition failed. Weight is not positive-definite!'
-        return weight
-
-    def forward(self, input, target, weight=None):
-=======
     def forward(self, input, target):
->>>>>>> 05a6341c
         output = self.model_forward(input)
         return self.residual(output, target)
 
@@ -60,20 +45,8 @@
         else:
             return self.model(input)
 
-<<<<<<< HEAD
-    def residual(self, output, target, weight=None):
-        error = (output if target is None else output - target)
-        if weight is not None:
-            residual = bmv(self.validate(weight), error)
-        elif hasattr(self, 'weight'):
-            residual = bmv(self.weight, error)
-        else:
-            residual = error
-        return residual
-=======
     def residual(self, output, target):
         return output if target is None else output - target
->>>>>>> 05a6341c
 
     def kernel_forward(self, module, input, output):
         # eps is to prevent grad of sqrt() from being inf
