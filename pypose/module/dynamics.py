--- conflicted
+++ resolved
@@ -1,4 +1,3 @@
-<<<<<<< HEAD
 import torch as torch
 import torch.nn as nn
 import pypose as pp
@@ -336,352 +335,6 @@
         else:
             assert self.A.ndim == 2,  "Invalid System Matrices dimensions"
 
-        z = self.state_trasition(state, input)
-        y = self.observation(state, input)
-        return z, y
-
-    def state_trasition(self, state, input):
-        return state.matmul(self.A.mT) + input.matmul(self.B.mT) + self.c1
-
-    def observation(self, state, input):
-=======
-import torch as torch
-import torch.nn as nn
-import pypose as pp
-from torch.autograd.functional import jacobian
-
-
-class System(nn.Module):
-    r'''
-    The class for the simulation and linearization of general time-discrete time-varying dynamics.
-
-    Args:
-        time (:obj:`boolean`): Whether the system is time-varying; defaults to False, meaning time-invariant
-
-    **Governing Equation**
-    
-    The general state-space equation is given as:
-
-    .. math::
-        \begin{align}
-        \mathbf{x}_{k+1} &= \mathbf{f}(\mathbf{x}_k,\mathbf{u}_k,t_k) \\
-        \mathbf{y}_{k} &= \mathbf{g}(\mathbf{x}_k,\mathbf{u}_k,t_k)
-        \end{align}
-
-    where :math:`k` is the time step; :math:`\mathbf{x}`, :math:`\mathbf{u}`,
-    :math:`\mathbf{y}` are the states, inputs and observations, respectively;
-    :math:`\mathbf{f}` and :math:`\mathbf{g}` are
-    the state transition and observation functions, respectively.
-
-    Note:
-        Here we choose to work with a time-discrete system, since typically in numerical simulations and
-        control applications, the dynamical systems are usually discretized in time.
-
-    To use the class, the user should define two methods :obj:`state_transition` and :obj:`observation`, which are
-    used in the :obj:`forward` method.  The :obj:`forward` method advances the dynamical system by one time step, and
-    is the function that is back-propagated in the learning process.
-
-    Note:
-        The :obj:`forward` method implicitly increments the time step via :obj:`forward_hook`.  As a result, in the
-        implementations of :obj:`state_transition` and :obj:`observation`, one does not need to include the time as
-        the input; instead, one can directly access the current time via the data member :obj:`self.t`.
-
-    **Linearization**
-
-    This class provides a means to linearize the system at a reference point :math:`\chi^*=(\mathbf{x}^*,\mathbf{u}^*,t^*)`
-    along a trajectory.  Consider a point :math:`\chi=(\mathbf{x}^*+\delta\mathbf{x},\mathbf{u}^*+\delta\mathbf{u},t^*)`
-    near :math:`\chi^*`.  The goal is to obtain a linear dynamics model for :math:`\chi` that behaves
-    similarly to the nonlinear dynamics when :math:`||\delta\mathbf{x}||` and :math:`||\delta\mathbf{u}||` are sufficiently
-    small.
-
-    The linearization process is the same for :math:`\mathbf{f}` and :math:`\mathbf{g}`, so we only present
-    the case for :math:`\mathbf{f}` in detail below.
-    Ignoring the higher order terms, the Taylor series expansion of :math:`\mathbf{f}` at the reference point
-    :math:`\chi^*` is
-
-    .. math::
-        \begin{aligned}
-        \mathbf{f}(\mathbf{x},\mathbf{u},t^*) &\approx \mathbf{f}(\mathbf{x}^*,\mathbf{u}^*,t^*) + 
-                                \left. \frac{\partial \mathbf{f}}{\partial \mathbf{x}} \right|_{\chi^*} \delta \mathbf{x} +
-                                \left. \frac{\partial \mathbf{f}}{\partial \mathbf{u}} \right|_{\chi^*} \delta \mathbf{u} \\
-        &= \mathbf{f}(\mathbf{x}^*,\mathbf{u}^*,t^*) + \mathbf{A}(\mathbf{x}-\mathbf{x}^*) + \mathbf{B}(\mathbf{u}-\mathbf{u}^*) \\
-        &= \mathbf{A}\mathbf{x} + \mathbf{B}\mathbf{u} + \mathbf{c}_1
-        \end{aligned}
-
-    where we have introduced,
-
-    .. math::
-        \mathbf{A} = \left. \frac{\partial \mathbf{f}}{\partial \mathbf{x}} \right|_{\chi^*},\quad 
-        \mathbf{B} = \left. \frac{\partial \mathbf{f}}{\partial \mathbf{u}} \right|_{\chi^*},\quad
-        \mathbf{c}_1 = \mathbf{f}(\mathbf{x}^*,\mathbf{u}^*,t^*) - \mathbf{A}\mathbf{x}^* - \mathbf{B}\mathbf{u}^*
-
-    Similarly, one can linearize :math:`\mathbf{g}` as
-
-    .. math::
-        \mathbf{g}(\mathbf{x},\mathbf{u},t^*) \approx \mathbf{C}\mathbf{x} + \mathbf{D}\mathbf{u} + \mathbf{c}_2
-
-    where
-
-    .. math::
-        \mathbf{C} = \left. \frac{\partial \mathbf{g}}{\partial \mathbf{x}} \right|_{\chi^*},\quad 
-        \mathbf{D} = \left. \frac{\partial \mathbf{g}}{\partial \mathbf{u}} \right|_{\chi^*},\quad
-        \mathbf{c}_2 = \mathbf{g}(\mathbf{x}^*,\mathbf{u}^*,t^*) - \mathbf{C}\mathbf{x}^* - \mathbf{D}\mathbf{u}^*
-
-    Note: 
-        The notion of linearization is slightly different from that in dynamical system theory.
-        First, the linearization is done for any arbitrary point, not just at the equilibrium point(s), and
-        therefore the extra constant terms :math:`\mathbf{c}_1` and :math:`\mathbf{c}_2` are produced.
-        Second, the linearized equations are written for the full states and inputs, :math:`\mathbf{x}` and :math:`\mathbf{u}`,
-        instead of their perturbation terms, :math:`\delta \mathbf{x}` and :math:`\delta \mathbf{u}`
-        so that the model is consistent with, e.g., the LTI model and the iterative LQR solver.
-    '''
-
-    def __init__(self, time=False):
-        super().__init__()
-        self.jacargs = {'vectorize':True, 'strategy':'reverse-mode'}
-        if time:
-            self.register_buffer('t',torch.zeros(1))
-            self.register_forward_hook(self.forward_hook)
-
-    def forward_hook(self, module, inputs, outputs):
-        self.input, self.state = inputs
-        self.t.add_(1)
-
-    def forward(self, state, input):
-        r'''
-        Parameters
-        ----------
-        state : Tensor
-                The state of the dynamical system
-        input : Tensor
-                The input to the dynamical system
-
-        Returns
-        -------
-        new_state   : Tensor
-                      The state of the system at next time step
-        observation : Tensor
-                      The observation of the system at the current step
-        '''
-
-        return self.state_transition(state, input), self.observation(state, input)
-
-    def state_transition(self, state, input):
-        r'''
-        Parameters
-        ----------
-        state : Tensor
-                The state of the dynamical system
-        input : Tensor
-                The input to the dynamical system
-        
-        Note:
-            One can access the current time via the data member :obj:`self.t`.
-
-        Returns
-        ----------
-        new_state   : Tensor
-                      The state of the system at next time step
-        '''
-        raise NotImplementedError("The users need to define their own state transition method")
-
-    def observation(self, state, input):
-        r'''
-        Parameters
-        ----------
-        state : Tensor
-                The state of the dynamical system
-        input : Tensor
-                The input to the dynamical system
-        
-        Note:
-            One can access the current time via the data member :obj:`self.t`.
-
-        Returns
-        ----------
-        observation : Tensor
-                      The observation of the system at the current step
-        '''
-        raise NotImplementedError("The users need to define their own observation method")
-
-    def reset(self,t=0):
-        self.t.fill_(t)
-
-    def set_linearization_point(self, state, input, t):
-        r'''
-        Function to set the point about which the system is to be linearized.
-
-        Parameters
-        ----------
-        state : Tensor
-                The state of the dynamical system
-        input : Tensor
-                The input to the dynamical system
-        t     : Tensor
-                The time step of the dynamical system
-
-        Returns
-        ----------
-        None
-        '''
-        self.state, self.input, self.t = state, input, t
-
-    @property
-    def A(self):
-        r'''
-        State matrix for linear/linearized system (:math:`\mathbf{A}`)
-        '''
-        if hasattr(self, '_A'):
-            return self._A
-        func = lambda x: self.state_transition(x, self.input)
-        return jacobian(func, self.state, **self.jacargs)
-
-    @A.setter
-    def A(self, A):
-        self._A = A
-
-    @property
-    def B(self):
-        r'''
-        Input matrix for linear/linearized system (:math:`\mathbf{B}`)
-        '''
-        if hasattr(self, '_B'):
-            return self._B
-        func = lambda x: self.state_transition(self.state, x)
-        return jacobian(func, self.input, **self.jacargs)
-
-    @B.setter
-    def B(self, B):
-        self._B = B
-
-    @property
-    def C(self):
-        r'''
-        Output matrix for linear/linearized system (:math:`\mathbf{C}`)
-        '''
-        if hasattr(self, '_C'):
-            return self._C
-        func = lambda x: self.observation(x, self.input)
-        return jacobian(func, self.state, **self.jacargs)
-
-    @C.setter
-    def C(self, C):
-        self._C = C
- 
-    @property
-    def D(self):
-        r'''
-        Feedthrough matrix for linear/linearized system (:math:`\mathbf{D}`)
-        '''
-        if hasattr(self, '_D'):
-            return self._D
-        func = lambda x: self.observation(self.state, x)
-        return jacobian(func, self.input, **self.jacargs)
-
-    @D.setter
-    def D(self, D):
-        self._D = D
-
-    @property
-    def c1(self):
-        r'''
-        Constant term generated by state-transition (:math:`\mathbf{c}_1`)
-        '''
-        if hasattr(self,'_c1'):
-            return self._c1
-        return self.state_transition(self.state,self.input)-(self.state).matmul(self.A.mT)-(self.input).matmul(self.B.mT)
-
-    @c1.setter
-    def c1(self, c1):
-        self._c1 = c1
-    
-    @property
-    def c2(self):
-        r'''
-        Constant term generated by observation (:math:`\mathbf{c}_2`)
-        '''
-        if hasattr(self,'_c2'):
-            return self._c2
-        return self.observation(self.state,self.input)-(self.state).matmul(self.C.mT)-(self.input).matmul(self.D.mT)
-
-    @c2.setter
-    def c2(self, c2):
-        self._c2 = c2
-
-
-class LTI(System):
-    r'''
-    A sub-class of 'System' to represent the dynamics of discrete-time Linear Time-Invariant (LTI) system.
-    
-    Args:
-        A, B, C, D (:obj:`Tensor`): The coefficient matrix in the state-space equation of LTI system,
-        c1 (:obj:`Tensor`): The constant input of the system,
-        c2 (:obj:`Tensor`): The constant output of the system,
-        state (:obj:`Tensor`): The state of the current timestamp of LTI system,
-        input (:obj:`Tensor`): The input of the current timestamp of LTI system.
-
-    Return:
-        Tuple of Tensors: The state of the next timestamp (state-transition) and the system output (observation).
-
-    Every linear time-invariant lumped system can be described by a set of equations of the form 
-    which is called the state-space equation.
-
-    .. math::
-        \begin{align*}
-            \mathbf{z} = \mathbf{A}\mathbf{x} + \mathbf{B}\mathbf{u} + \mathbf{c}_1 \\
-            \mathbf{y} = \mathbf{C}\mathbf{x} + \mathbf{D}\mathbf{u} + \mathbf{c}_2 \\
-        \end{align*}
-
-    where we use :math:`\mathbf{x}` and :math:`\mathbf{u}` to represent state and input of the current timestamp of LTI system.
-            
-    Here, we consider the discrete-time system dynamics.  
-        
-    Note:
-        According to the actual physical meaning, the dimensions of A, B, C, D must be the consistent,
-        whether in batch or not.
-
-        :math:`\mathbf{A}`, :math:`\mathbf{B}`, :math:`\mathbf{C}`, :math:`\mathbf{D}`, :math:`\mathbf{x}`, :math:`\mathbf{u}` 
-        could be a single input or in a batch. In the batch case, their dimensions must be consistent 
-        so that they can be multiplied for each channel.
-             
-        Note that here variables are given as row vectors.
-    '''
-    
-    def __init__(self, A, B, C, D, c1=None, c2=None):
-        super(LTI, self).__init__(time=False)
-        assert A.ndim == B.ndim == C.ndim == D.ndim, "Invalid System Matrices dimensions"
-        self.A, self.B, self.C, self.D = A, B, C, D
-        self.c1, self.c2 = c1, c2
-    
-    def forward(self, state, input):
-        r'''
-
-        Example:
-            >>> A = torch.randn((2,3,3))
-                B = torch.randn((2,3,2))
-                C = torch.randn((2,3,3))
-                D = torch.randn((2,3,2))
-                c1 = torch.randn((2,1,3))
-                c2 = torch.randn((2,1,3))
-                state = torch.randn((2,1,3))
-                input = torch.randn((2,1,2))
-            >>> lti = pp.module.LTI(A, B, C, D, c1, c2)
-            >>> lti(state,input)
-            tensor([[[-8.5639,  0.0523, -0.2576]],
-                    [[ 4.1013, -1.5452, -0.0233]]]), 
-            tensor([[[-3.5780, -2.2970, -2.9314]],
-                    [[-0.4358,  1.7306,  2.7514]]]))
-    
-        Note:
-            In this general example, all variables are in a batch. User definable as appropriate.
-            
-        '''
-
-        if self.A.ndim >= 3:
-            assert self.A.ndim == state.ndim == input.ndim,  "Invalid System Matrices dimensions"
-        else:
-            assert self.A.ndim == 2,  "Invalid System Matrices dimensions"
-
         z = self.state_transition(state, input)
         y = self.observation(state, input)
         return z, y
@@ -690,5 +343,4 @@
         return state.matmul(self.A.mT) + input.matmul(self.B.mT) + self.c1
 
     def observation(self, state, input):
->>>>>>> d1e04970
         return state.matmul(self.C.mT) + input.matmul(self.D.mT) + self.c2