--- conflicted
+++ resolved
@@ -81,11 +81,7 @@
         super().__init__()
         self.jacargs = {'vectorize':True, 'strategy':'reverse-mode'}
         if time:
-<<<<<<< HEAD
-            self.register_buffer('t', torch.zeros(1))
-=======
             self.register_buffer('_t',torch.zeros(1))
->>>>>>> 43c39179
             self.register_forward_hook(self.forward_hook)
 
     def forward_hook(self, module, inputs, outputs):
@@ -146,11 +142,7 @@
         raise NotImplementedError("The users need to define their own observation method")
 
     def reset(self, t=0):
-<<<<<<< HEAD
-        self.t.fill_(t)
-=======
         self._t.fill_(t)
->>>>>>> 43c39179
 
     def set_ref_point(self, state=None, input=None, t=None):
         r'''
@@ -250,19 +242,8 @@
             \mathbf{c}_1 = \mathbf{f}(\mathbf{x}^*, \mathbf{u}^*, t^*)
                            - \mathbf{A}\mathbf{x}^* - \mathbf{B}\mathbf{u}^*
         '''
-<<<<<<< HEAD
-        if hasattr(self, '_c1'):
-            return self._c1
-        return self.state_transition(self.state, self.input) \
-            - (self.state).matmul(self.A.mT) - (self.input).matmul(self.B.mT)
-
-    @c1.setter
-    def c1(self, c1):
-        self._c1 = c1
-=======
         # Potential performance loss here - self.A and self.B involves jacobian eval
         return self.f0 - self.state.matmul(self.A.mT) - self.input.matmul(self.B.mT)
->>>>>>> 43c39179
     
     @property
     def c2(self):
@@ -273,19 +254,8 @@
             \mathbf{c}_2 = \mathbf{g}(\mathbf{x}^*, \mathbf{u}^*, t^*)
                            - \mathbf{C}\mathbf{x}^* - \mathbf{D}\mathbf{u}^*
         '''
-<<<<<<< HEAD
-        if hasattr(self, '_c2'):
-            return self._c2
-        return self.observation(self.state, self.input) \
-            - (self.state).matmul(self.C.mT) - (self.input).matmul(self.D.mT)
-
-    @c2.setter
-    def c2(self, c2):
-        self._c2 = c2
-=======
         # Potential performance loss here - self.C and self.D involves jacobian eval
         return self.g0 - self.state.matmul(self.C.mT) - self.input.matmul(self.D.mT)
->>>>>>> 43c39179
 
 
 class LTI(System):
@@ -293,20 +263,9 @@
     Discrete-time Linear Time-Invariant (LTI) system.
     
     Args:
-<<<<<<< HEAD
-        A, B, C, D (:obj:`Tensor`): The coefficient matrix in the state-space equation of LTI system, 
-        c1 (:obj:`Tensor`): The constant input of the system, 
-        c2 (:obj:`Tensor`): The constant output of the system, 
-        state (:obj:`Tensor`): The state of the current timestamp of LTI system, 
-        input (:obj:`Tensor`): The input of the current timestamp of LTI system.
-
-    Return:
-        Tuple of Tensors: The state of the next timestamp (state-transition) and the system output (observation).
-=======
         A, B, C, D (:obj:`Tensor`): The coefficient matrix in the state-space equation of LTI system,
         c1 (:obj:`Tensor`): The constant input of the system,
         c2 (:obj:`Tensor`): The constant output of the system.
->>>>>>> 43c39179
 
     Every linear time-invariant lumped system can be described by a set of equations of the form 
     which is called the state-space equation.
@@ -353,11 +312,7 @@
                 input = torch.randn((2, 1, 2))
             >>> lti = pp.module.LTI(A, B, C, D, c1, c2)
             >>> lti(state, input)
-<<<<<<< HEAD
-            tensor([[[-8.5639,  0.0523, -0.2576]], 
-=======
             tensor([[[-8.5639,  0.0523, -0.2576]],
->>>>>>> 43c39179
                     [[ 4.1013, -1.5452, -0.0233]]]), 
             tensor([[[-3.5780, -2.2970, -2.9314]], 
                     [[-0.4358,  1.7306,  2.7514]]]))
