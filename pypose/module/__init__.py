--- conflicted
+++ resolved
@@ -2,16 +2,11 @@
 from .lqr import LQR
 from .ekf import EKF
 from .ukf import UKF
-<<<<<<< HEAD
+from .pf import PF
 from .cost import Cost, QuadCost
 from .constraint import Constraint, LinCon
 from .dynamics import System, LTI, LTV, NLS
 from .imu_preintegrator import IMUPreintegrator
-from .ipddp import ddpOptimizer
-=======
-from .pf import PF
-from .dynamics import System, LTI, LTV, NLS
-from .imu_preintegrator import IMUPreintegrator
 from .pnp import EPnP
 from .icp import ICP
->>>>>>> 6003418e
+from .ipddp import ddpOptimizer