--- conflicted
+++ resolved
@@ -1,9 +1,5 @@
 
-<<<<<<< HEAD
-
-=======
 import math, numbers
->>>>>>> 1c5efa1b
 import torch, warnings
 from torch import nn, linalg
 from torch.utils._pytree import tree_map
